# becquerel

Becquerel is a Python package for analyzing nuclear spectroscopic
measurements. The core functionalities are reading and writing different
spectrum file types, fitting spectral features, performing detector
calibrations, and interpreting measurement results. It includes tools for
plotting radiation spectra as well as convenient access to tabulated nuclear
data, and it will include fits of different spectral features. It relies
heavily on the standard scientific Python stack of numpy, scipy, matplotlib,
and pandas. It is intended to be general-purpose enough that it can be useful
to anyone from an undergraduate taking a laboratory course to the advanced
researcher.

## Installation instructions

### As a user

```
pip install -r requirements.txt
python setup.py install --user
```

Before reinstalling, be sure to either remove the ```build``` directory
or run:

```
python setup.py clean --all
```

### As a developer

```
pip install -r requirements-dev.txt
python setup.py develop
```

(It is more convenient to use `develop` so that the code is soft-linked
from the installation directory, and the installed package will always use
the current version of code.)

## Running the tests

(Requires `requirements-dev.txt` to be installed)
To run the tests using `pytest`, from the root directory of the repo:

```
pytest
```

(`python setup.py test` is still supported also.)
By default, a code coverage report is printed to the terminal.
Tests marked `webtest` or `plottest` are by default skipped for the sake of
speed. To run all tests, clear the pre-configured markers option:

```
pytest -m ""
```

To produce an HTML code coverage report in directory `htmlcov`
with line-by-line highlighting:

```
pytest --cov-report html:htmlcov
```

<<<<<<< HEAD
=======
## Dependencies

External dependencies are listed in `requirements.txt` and can be installed
with `pip` (see [Installation instructions][0]) or manually. The dependencies
`beautifulsoup4`, `lxml` and `html5lib` are necessary for [`pandas`][1]. 
Developers additionally need [`pytest`][2] and are encouraged to use 
[`pylint`][3], [`pycodestyle`][4], [`pydocstyle`][5] and [`yapf`][6] for
proper code formatting.

[0]: #installation-instructions
[1]: https://pandas.pydata.org/pandas-docs/stable/install.html#dependencies
[2]: https://docs.pytest.org
[3]: https://pylint.readthedocs.io
[4]: http://pycodestyle.pycqa.org
[5]: http://www.pydocstyle.org
[6]: https://github.com/google/yapf

## Code Style Guide

Use [google standards](https://google.github.io/styleguide/pyguide.html)

## Linter

* Use `flake8` in your IDE
* Use `pylint` from command line (as in style guide)

>>>>>>> 9bff3f91
## Copyright Notice

Becquerel v. 0.1, Copyright (c) 2017, The Regents of the University of
California (UC), through Lawrence Berkeley National Laboratory, and the UC
Berkeley campus (subject to receipt of any required approvals from the U.S.
Dept. of Energy). All rights reserved. If you have questions about your rights
to use or distribute this software, please contact Berkeley Lab's Innovation &
Partnerships Office at  IPO@lbl.gov.

NOTICE.  This Software was developed under funding from the U.S. Department of
Energy and the U.S. Government consequently retains certain rights.  As such,
the U.S. Government has been granted for itself and others acting on its
behalf a paid-up, nonexclusive, irrevocable, worldwide license in the Software
to reproduce, distribute copies to the public, prepare derivative works, and
perform publicly and display publicly, and to permit other to do so.<|MERGE_RESOLUTION|>--- conflicted
+++ resolved
@@ -63,14 +63,12 @@
 pytest --cov-report html:htmlcov
 ```
 
-<<<<<<< HEAD
-=======
 ## Dependencies
 
 External dependencies are listed in `requirements.txt` and can be installed
 with `pip` (see [Installation instructions][0]) or manually. The dependencies
-`beautifulsoup4`, `lxml` and `html5lib` are necessary for [`pandas`][1]. 
-Developers additionally need [`pytest`][2] and are encouraged to use 
+`beautifulsoup4`, `lxml` and `html5lib` are necessary for [`pandas`][1].
+Developers additionally need [`pytest`][2] and are encouraged to use
 [`pylint`][3], [`pycodestyle`][4], [`pydocstyle`][5] and [`yapf`][6] for
 proper code formatting.
 
@@ -91,7 +89,6 @@
 * Use `flake8` in your IDE
 * Use `pylint` from command line (as in style guide)
 
->>>>>>> 9bff3f91
 ## Copyright Notice
 
 Becquerel v. 0.1, Copyright (c) 2017, The Regents of the University of
