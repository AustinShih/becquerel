"""Test energycal.py"""

from __future__ import print_function
import pytest
import numpy as np

import becquerel as bq

TEST_DATA_LENGTH = 256
TEST_COUNTS = 4
TEST_GAIN = 8.23
TEST_EDGES_KEV = np.arange(TEST_DATA_LENGTH + 1) * TEST_GAIN


@pytest.fixture(params=[0.37, 3.7, 1, 2])
def slope(request):
    return request.param


@pytest.fixture(params=[-4, 0, 1.1])
def offset(request):
    return request.param


@pytest.fixture
def pairlist():
    lst = (
        (32, 661.66),
        (67, 1460.83),
        (115, 2614.5))
    return lst


@pytest.fixture(params=[
    (32, 67, 115),
    [32, 67, 115],
    np.array((32, 67, 115)),
    [31.7, 67.2, 115]
])
def chlist(request):
    return request.param


@pytest.fixture(params=[
    (661.66, 1460.83, 2614.5),
    [661.66, 1460.83, 2614.5],
    np.array((661.66, 1460.83, 2614.5)),
    (662, 1461, 2615)
])
def kevlist(request):
    return request.param


@pytest.fixture(params=[
    32, -5, 67.83, (34, 35), np.arange(113, 7678.3, 55.5)])
def channels(request):
    return request.param


@pytest.fixture
def spec_data():
    """Build a vector of random counts."""

    floatdata = np.random.poisson(lam=TEST_COUNTS, size=TEST_DATA_LENGTH)
    return floatdata.astype(np.int)


@pytest.fixture
def uncal_spec(spec_data):
    """Generate an uncalibrated spectrum."""

    return bq.Spectrum(spec_data)


@pytest.fixture
def cal_spec(spec_data):
    """Generate a calibrated spectrum."""

    return bq.Spectrum(spec_data, bin_edges_kev=TEST_EDGES_KEV)


# ----------------------------------------------------
#        Construction tests
# ----------------------------------------------------

def test_construction_empty():
    """Test empty construction"""

    bq.LinearEnergyCal()


def test_construction_chkevlist(chlist, kevlist):
    """Test construction (not fitting) from chlist, kevlist"""

    cal = bq.LinearEnergyCal.from_points(
        chlist=chlist, kevlist=kevlist)
    assert len(cal.channels) == len(chlist)
    assert len(cal.energies) == len(chlist)
    assert len(cal.calpoints) == len(chlist)
    assert len(cal.calpoints[0]) == 2


def test_construction_pairlist(pairlist):
    """Test construction (not fitting) from pairlist"""

    cal = bq.LinearEnergyCal.from_points(pairlist=pairlist)
    assert len(cal.channels) == len(pairlist)
    assert len(cal.energies) == len(pairlist)
    assert len(cal.calpoints) == len(pairlist)
    assert len(cal.calpoints[0]) == 2


def test_construction_coefficients(slope, offset):
    """Test construction from coefficients"""

    coeffs = {'b': slope, 'c': offset}
    cal = bq.LinearEnergyCal.from_coeffs(coeffs)
    assert cal.coeffs['b'] == slope
    assert cal.coeffs['c'] == offset


def test_construction_bad_coefficients(slope, offset):
    """Test construction with bad coefficients"""

    coeffs = {'a': offset, 'b': slope}
    with pytest.raises(bq.EnergyCalError):
        bq.LinearEnergyCal.from_coeffs(coeffs)


def test_construction_bad_points(chlist, kevlist, pairlist):
    """Test from_points with bad input"""

    with pytest.raises(bq.BadInput) as excinfo:
        bq.LinearEnergyCal.from_points(chlist=chlist, pairlist=pairlist)
    excinfo.match('Redundant calibration inputs')

    with pytest.raises(bq.BadInput) as excinfo:
        bq.LinearEnergyCal.from_points(chlist=chlist)
    excinfo.match('Require both chlist and kevlist')

    with pytest.raises(bq.BadInput) as excinfo:
        bq.LinearEnergyCal.from_points(
            chlist=chlist, kevlist=kevlist[:-1])
    excinfo.match('Channels and energies must be same length')

    with pytest.raises(bq.BadInput) as excinfo:
        bq.LinearEnergyCal.from_points()
    excinfo.match('Calibration points are required')

    with pytest.raises(bq.BadInput) as excinfo:
        bq.LinearEnergyCal.from_points(chlist=[], kevlist=[])
    excinfo.match('Calibration points are required')

    with pytest.raises(bq.BadInput) as excinfo:
        bq.LinearEnergyCal.from_points(chlist=32, kevlist=661.7)
    excinfo.match('Inputs should be iterables, not scalars')

    with pytest.raises(bq.BadInput) as excinfo:
        bq.LinearEnergyCal.from_points(pairlist=(32, 661.7))
    excinfo.match('Inputs should be iterables, not scalars')


# ----------------------------------------------------
#        other EnergyCal method tests
# ----------------------------------------------------

def test_methods_add_calpoint():
    """Test add_calpoint"""

    cal = bq.LinearEnergyCal()
    cal.add_calpoint(32, 661.7)
    cal.add_calpoint(67, 1460.83)
    cal.add_calpoint(35, 661.7)
    assert len(cal.calpoints) == 2
    assert len(cal.channels) == 2
    assert len(cal.energies) == 2


def test_methods_new_calpoint():
    """Test new_calpoint"""

    cal = bq.LinearEnergyCal()
    cal.new_calpoint(32, 661.7)
    cal.new_calpoint(67, 1460.83)
    with pytest.raises(bq.EnergyCalError):
        cal.new_calpoint(35, 661.7)
    assert len(cal.calpoints) == 2
    assert len(cal.channels) == 2
    assert len(cal.energies) == 2


def test_methods_rm_calpoint():
    """Test rm_calpoint"""

    cal = bq.LinearEnergyCal()
    cal.new_calpoint(32, 661.7)
    cal.rm_calpoint(661.7)
    cal.rm_calpoint(1460.83)
    assert len(cal.calpoints) == 0
    assert len(cal.channels) == 0
    assert len(cal.energies) == 0


def test_methods_ch2kev(slope, offset, channels):
    """Test ch2kev (both scalar and array)"""

    coeffs = {'b': slope, 'c': offset}
    cal = bq.LinearEnergyCal.from_coeffs(coeffs)

    if np.isscalar(channels):
        assert cal.ch2kev(channels) == slope * channels + offset
    else:
        assert np.all(
            cal.ch2kev(channels) == slope * np.array(channels) + offset)


def test_methods_kev2ch(slope, offset, channels):
    """Test kev2ch"""

    coeffs = {'b': slope, 'c': offset}
    cal = bq.LinearEnergyCal.from_coeffs(coeffs)

    if np.isscalar(channels):
        assert np.isclose(cal.kev2ch(cal.ch2kev(channels)), channels)
    else:
        assert np.all(np.isclose(cal.kev2ch(cal.ch2kev(channels)), channels))

# update_fit is in LinearEnergyCal section


# ----------------------------------------------------
#        LinearEnergyCal tests
# ----------------------------------------------------

def test_linear_construction_coefficients(slope, offset):
    """Test alternate construction coefficient names"""

    coeffs = {'p0': offset, 'p1': slope}
    cal = bq.LinearEnergyCal.from_coeffs(coeffs)
    assert cal.slope == slope
    assert cal.offset == offset

    coeffs = {'offset': offset, 'slope': slope}
    cal = bq.LinearEnergyCal.from_coeffs(coeffs)
    assert cal.slope == slope
    assert cal.offset == offset

    coeffs = {'b': offset, 'm': slope}
    cal = bq.LinearEnergyCal.from_coeffs(coeffs)
    assert cal.slope == slope
    assert cal.offset == offset


def test_linear_fitting(pairlist):
    """Test fitting"""

    cal = bq.LinearEnergyCal.from_points(pairlist=pairlist)
    cal.update_fit()


def test_linear_bad_fitting():
    """Test fitting - too few calpoints (EnergyCalBase.update_fit())"""

    pairlist = ((67, 661.7), (133, 1460.83))
    cal = bq.LinearEnergyCal.from_points(pairlist=pairlist)
    cal.update_fit()

    cal = bq.LinearEnergyCal()
    with pytest.raises(bq.EnergyCalError):
        cal.update_fit()

    pairlist = ((67, 661.7),)
    cal = bq.LinearEnergyCal.from_points(pairlist=pairlist)
    with pytest.raises(bq.EnergyCalError):
        cal.update_fit()


# ----------------------------------------------------
<<<<<<< HEAD
#        Spectrum.apply_calibration tests
=======
#        Spectrum calibration methods tests
>>>>>>> 58156f17
# ----------------------------------------------------

def test_apply_calibration(uncal_spec, pairlist):
    """Apply calibration on an uncalibrated spectrum"""

    cal = bq.LinearEnergyCal.from_points(pairlist=pairlist)
    cal.update_fit()
    uncal_spec.apply_calibration(cal)
    assert uncal_spec.is_calibrated
    assert np.allclose(
        uncal_spec.energies_kev, cal.ch2kev(uncal_spec.channels))


def test_apply_calibration_recal(cal_spec, pairlist):
    """Apply calibration over an existing calibration"""

    cal = bq.LinearEnergyCal.from_points(pairlist=pairlist)
    cal.update_fit()
    old_bin_edges = cal_spec.bin_edges_kev
    cal_spec.apply_calibration(cal)
<<<<<<< HEAD
    assert not np.any(old_bin_edges == cal_spec.bin_edges_kev)
=======
    assert not np.any(old_bin_edges == cal_spec.bin_edges_kev)


def test_rm_calibration(cal_spec):
    """Remove calibration from a calibrated spectrum"""

    assert cal_spec.is_calibrated
    cal_spec.rm_calibration()
    assert not cal_spec.is_calibrated


def test_rm_calibration_error(uncal_spec):
    """Test that rm_calibration does not error on an uncalibrated spectrum"""

    assert not uncal_spec.is_calibrated
    uncal_spec.rm_calibration()
    assert not uncal_spec.is_calibrated


def test_calibrate_like(uncal_spec, cal_spec):
    """Test Spectrum.calibrate_like(), including that the bin edges are a copy
    """

    assert cal_spec.is_calibrated
    assert not uncal_spec.is_calibrated
    uncal_spec.calibrate_like(cal_spec)
    assert uncal_spec.is_calibrated

    assert cal_spec.bin_edges_kev is not uncal_spec.bin_edges_kev
    cal_spec.rm_calibration()
    assert uncal_spec.is_calibrated
>>>>>>> 58156f17
<|MERGE_RESOLUTION|>--- conflicted
+++ resolved
@@ -276,11 +276,7 @@
 
 
 # ----------------------------------------------------
-<<<<<<< HEAD
-#        Spectrum.apply_calibration tests
-=======
 #        Spectrum calibration methods tests
->>>>>>> 58156f17
 # ----------------------------------------------------
 
 def test_apply_calibration(uncal_spec, pairlist):
@@ -301,9 +297,6 @@
     cal.update_fit()
     old_bin_edges = cal_spec.bin_edges_kev
     cal_spec.apply_calibration(cal)
-<<<<<<< HEAD
-    assert not np.any(old_bin_edges == cal_spec.bin_edges_kev)
-=======
     assert not np.any(old_bin_edges == cal_spec.bin_edges_kev)
 
 
@@ -334,5 +327,4 @@
 
     assert cal_spec.bin_edges_kev is not uncal_spec.bin_edges_kev
     cal_spec.rm_calibration()
-    assert uncal_spec.is_calibrated
->>>>>>> 58156f17
+    assert uncal_spec.is_calibrated