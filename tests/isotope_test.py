"""Test isotope.py classes."""

from __future__ import print_function
<<<<<<< HEAD
import datetime
from dateutil.parser import parse as dateutil_parse
from six import string_types
=======
>>>>>>> e8cfec13
import numpy as np
from becquerel.tools import element
from becquerel.tools import isotope
from becquerel import Spectrum
import pytest


TEST_ISOTOPES = [
    ('H-3', 'H', 3, ''),
    ('He-4', 'He', 4, ''),
    ('K-40', 'K', 40, ''),
    ('Co-60', 'Co', 60, ''),
    ('U-238', 'U', 238, ''),
    ('Pu-244', 'Pu', 244, ''),
    ('Tc-99m', 'Tc', 99, 'm'),
    ('Tc-99m', 'Tc', '99', 'm'),
    ('Tc-99m', 'Tc', 99, 1),
    ('Pa-234m', 'Pa', 234, 'm'),
    ('Hf-178m1', 'Hf', 178, 'm1'),
    ('Hf-178m2', 'Hf', 178, 'm2'),
    ('Hf-178m3', 'Hf', 178, 'm3'),
    ('Hf-178m3', 'Hf', 178, 3),
]


# ----------------------------------------------------
#                   Isotope class
# ----------------------------------------------------

@pytest.mark.parametrize('iso_str, sym, A, m', TEST_ISOTOPES)
def test_isotope_init_args(iso_str, sym, A, m):
    """Test Isotope init with 2 or 3 args, depending on whether m is None."""
    sym = str(sym)
    name = element.element_name(sym)
    Z = element.element_z(sym)
    A = int(A)
    elems = [
        sym, sym.lower(), sym.upper(),
        name, name.lower(), name.upper(),
        Z, str(Z)]
    mass_numbers = [A, str(A)]
    if isinstance(m, int):
        if m == 0:
            m = ''
        else:
            m = 'm{}'.format(m)
    if m == '':
        isomer_levels = [None, '', 0]
    elif m.lower() == 'm':
        isomer_levels = ['m', 'M', 1]
    elif m.lower() == 'm1':
        isomer_levels = ['m1', 'M1']
    else:
        isomer_levels = [m.lower(), m.upper(), int(m[1:])]
    for elem in elems:
        for mass in mass_numbers:
            for isomer in isomer_levels:
                args_list = [(elem, mass, isomer)]
                if isomer == '' or isomer is None:
                    args_list.append((elem, mass))
                for args in args_list:
                    print('')
                    print(args)
                    i = isotope.Isotope(*args)
                    print(i)
                    assert i.symbol == sym
                    assert i.A == A
                    assert i.m == m


@pytest.mark.parametrize('elem, A, m', [
    ('Xx', 45, ''),     # invalid element symbol
    (119, 250, ''),     # invalid Z (not in range 1..118)
    ('H', -1, ''),      # invalid A (negative)
    ('H', 'AA', ''),    # invalid A (string that cannot be converted to int)
    ('Ge', 30, ''),     # invalid N (negative)
    ('Tc', 99, 'n'),    # invalid m (does not start with 'm')
    ('Tc', 99, 'm-1'),  # invalid m (negative, str)
    ('Tc', 99, -1),     # invalid m (negative, int)
    ('Tc', 99, 1.0),    # invalid m (floating point)
])
def test_isotope_init_args_exceptions(elem, A, m):
    """Test Isotope init raises exceptions in some cases."""
    with pytest.raises(isotope.IsotopeError):
        isotope.Isotope(elem, A, m)


def test_isotope_init_args_exception_noargs():
    """Test Isotope init raises exception if no arguments given."""
    with pytest.raises(isotope.IsotopeError):
        isotope.Isotope()


def test_isotope_init_args_exception_1arg_nonstring():
    """Test Isotope init raises exception if one non-string argument given."""
    with pytest.raises(isotope.IsotopeError):
        isotope.Isotope(32)


def test_isotope_init_args_exception_4args():
    """Test Isotope init raises exception if four arguments given."""
    with pytest.raises(isotope.IsotopeError):
        isotope.Isotope('Tc', 99, 'm', 0)


@pytest.mark.parametrize('sym1, A1, m1, sym2, A2, m2, equal', [
    ('Tc', 99, '', 'Tc', 99, '', True),       # symbol and A only
    ('Tc', 99, 'm', 'Tc', 99, 'm', True),     # symbol, A, and m
    ('Hf', 178, 'm', 'Hf', 178, 'm1', True),  # m and m1 are equivalent
    ('Ge', 68, '', 'Ga', 68, '', False),      # symbols differ
    ('Ge', 68, '', 'Ge', 69, '', False),      # masses differ
    ('Ge', 68, '', 'Ge', 69, 'm', False),     # metastable states differ
    ('Ge', 68, 'm1', 'Ge', 69, 'm2', False),  # metastable states differ
])
def test_isotope_equality(sym1, A1, m1, sym2, A2, m2, equal):
    """Test Isotope equality and inequality."""
    i1 = isotope.Isotope(sym1, A1, m1)
    i2 = isotope.Isotope(sym2, A2, m2)
    if equal:
        assert i1 == i2
    else:
        assert i1 != i2


def test_isotope_equality_exception():
    """Test TypeError is raised when comparing an Isotope to a non-Isotope."""
    i1 = isotope.Isotope('Tc', 99, 'm')
    with pytest.raises(TypeError):
        assert i1 == 'Tc-99m'


@pytest.mark.parametrize('iso_str, sym, A, m', TEST_ISOTOPES)
def test_isotope_init_str(iso_str, sym, A, m):
    """Test Isotope init with one (string) argument.

    Isotope is identified by element symbol, A, and isomer number.

    Run tests for element symbol and name, in mixed case, upper case,
    and lower case.
    """
    sym = str(sym)
    mass_number = str(A)
    if m is not None:
        if isinstance(m, int):
            mass_number += 'm{}'.format(m)
        else:
            mass_number += m
    expected = isotope.Isotope(sym, A, m)
    for name in [sym, element.element_name(sym)]:
        iso_tests = [
            name + '-' + mass_number,
            name + mass_number,
            mass_number + '-' + name,
            mass_number + name,
        ]
        for iso in iso_tests:
            for iso2 in [iso, iso.upper(), iso.lower()]:
                print('')
                print('{}-{}: {}'.format(sym, mass_number, iso2))
                i = isotope.Isotope(iso2)
                print(i)
                assert i == expected


@pytest.mark.parametrize('iso_str, raises', [
    ('He_4', True),       # underscore
    ('He--4', True),      # hyphens
    ('4399', True),       # all numbers
    ('abdc', True),       # all letters
    ('Tc-99m3m', True),   # too many ms
    ('55mN', False),      # ambiguous but valid (returns Mn-55, not N-55m)
    ('55m2N', False),     # like previous but unambiguous (returns N-55m2)
    ('24Mg', False),      # unambiguous because G is not an element
    ('24m2G', True),      # like previous but invalid
    ('2He4', True),       # invalid mass number
    ('2He-4', True),      # invalid mass number
    ('He2-4', True),      # invalid mass number
    ('Xz-90', True),      # invalid element
    ('H-AA', True),       # invalid A (string that cannot be converted to int)
    ('H-20Xm1', True),    # invalid A (string that cannot be converted to int)
    ('Tc-99n', True),     # invalid m (does not start with 'm')
    ('Hf-178n3', True),   # invalid m (does not start with 'm')
    ('Tc-99m1.0', True),  # invalid m (floating point)
])
def test_isotope_init_str_exceptions(iso_str, raises):
    """Test Isotope init exceptions with one (string) argument."""
    if raises:
        with pytest.raises(isotope.IsotopeError):
            isotope.Isotope(iso_str)
    else:
        isotope.Isotope(iso_str)


@pytest.mark.parametrize('iso_str, sym, A, m', TEST_ISOTOPES)
def test_isotope_str(iso_str, sym, A, m):
    """Test Isotope.__str__()."""
    i = isotope.Isotope(sym, A, m)
    print(str(i), iso_str)
    assert str(i) == iso_str


<<<<<<< HEAD
# ----------------------------------------------------
#               IsotopeQuantity class
# ----------------------------------------------------

@pytest.fixture
def radioisotope():
    iso = isotope.Isotope('Cs-137')
    iso.halflife = 30.07 * 3.156e7
    iso.decay_const = np.log(2) / iso.halflife
    return iso


@pytest.fixture
def stable_isotope():
    iso = isotope.Isotope('Ca-40')
    iso.halflife = np.inf
    iso.decay_const = 0
    return iso


@pytest.fixture(params=[
    {'bq': 10.047 * isotope.UCI_TO_BQ},
    {'uci': 10.047},
    {'atoms': 1e24},
    {'g': 1e-5}
])
def iq_kwargs(request):
    return request.param


@pytest.fixture(params=[
    datetime.datetime.now(),
    '2015-01-08 00:00:00',
    None
])
def iq_date(request):
    return request.param


@pytest.mark.parametrize('iso', [
    radioisotope(),
    stable_isotope()
])
def test_isotopequantity_init(iso, iq_date, iq_kwargs):
    """Test IsotopeQuantity.__init__()"""

    if iso.decay_const == 0 and ('bq' in iq_kwargs or 'uci' in iq_kwargs):
        with pytest.raises(isotope.IsotopeError):
            iq = isotope.IsotopeQuantity(iso, date=iq_date, **iq_kwargs)
        return None
    iq = isotope.IsotopeQuantity(iso, date=iq_date, **iq_kwargs)
    assert iq.isotope is iso
    assert iq.halflife == iso.halflife
    assert iq.decay_const == iso.decay_const


def test_isotopequantity_ref_atoms_rad(radioisotope, iq_kwargs):
    """Test IsotopeQuantity.ref_atoms for a radioactive isotope"""

    iq = isotope.IsotopeQuantity(radioisotope, **iq_kwargs)
    if 'atoms' in iq_kwargs:
        assert iq.ref_atoms == iq_kwargs['atoms']
    elif 'g' in iq_kwargs:
        assert iq.ref_atoms == (
            iq_kwargs['g'] / radioisotope.A * isotope.N_AV)
    elif 'bq' in iq_kwargs:
        assert iq.ref_atoms == iq_kwargs['bq'] / radioisotope.decay_const
    else:
        assert iq.ref_atoms == (
            iq_kwargs['uci'] * isotope.UCI_TO_BQ / radioisotope.decay_const)


def test_isotopequantity_ref_atoms_stable(stable_isotope):
    """Test IsotopeQuantity.ref_atoms for a stable isotope"""

    atoms = 1e24
    iq = isotope.IsotopeQuantity(stable_isotope, atoms=atoms)
    assert iq.ref_atoms == atoms

    g = 1e-5
    iq = isotope.IsotopeQuantity(stable_isotope, g=g)
    assert iq.ref_atoms == g / stable_isotope.A * isotope.N_AV


@pytest.mark.parametrize('iso', [
    radioisotope(),
    stable_isotope()
])
def test_isotopequantity_ref_date(iso, iq_date):
    """Test IsotopeQuantity.ref_date"""

    iq = isotope.IsotopeQuantity(iso, date=iq_date, atoms=1e24)
    if isinstance(iq_date, datetime.datetime):
        assert iq.ref_date == iq_date
    elif isinstance(iq_date, string_types):
        assert iq.ref_date == dateutil_parse(iq_date)
    else:
        assert (datetime.datetime.now() - iq.ref_date).total_seconds() < 5


@pytest.mark.parametrize('iso, date, kwargs, error', [
    ('Cs-137', datetime.datetime.now(), {'uci': 10.047}, TypeError),
    (isotope.Isotope('Cs-137'), 123, {'bq': 456}, TypeError),
    (isotope.Isotope('Cs-137'), datetime.datetime.now(), {'asdf': 3},
     isotope.IsotopeError),
    (isotope.Isotope('Cs-137'), None, {'bq': -13.3}, ValueError)
])
def test_isotopequantity_bad_init(iso, date, kwargs, error):
    """Test errors from Isotope.__init__()"""

    if isinstance(iso, isotope.Isotope):
        iso.halflife = 3600
        iso.decay_const = np.log(2) / iso.halflife

    with pytest.raises(error):
        isotope.IsotopeQuantity(iso, date=date, **kwargs)


@pytest.fixture
def iq():
    """An IsotopeQuantity object"""

    iso = isotope.Isotope('Cs-137')
    iso.halflife = 30.07 * 3.156e7
    iso.decay_const = np.log(2) / iso.halflife
    date = datetime.datetime.now()
    kwargs = {'uci': 10.047}
    return isotope.IsotopeQuantity(iso, date=date, **kwargs)


@pytest.mark.parametrize('halflife', (3.156e7, 3600, 0.11))
def test_isotopequantity_at_methods(iq, halflife):
    """Test IsotopeQuantity.*_at()"""

    # since halflife is not built in to Isotope yet...
    iq.halflife = halflife
    iq.decay_const = np.log(2) / halflife
    iq.creation_date = False    # allow pre-refdate queries

    assert iq.atoms_at(iq.ref_date) == iq.ref_atoms
    assert iq.g_at(iq.ref_date) == iq.ref_atoms * iq.isotope.A / isotope.N_AV
    assert iq.bq_at(iq.ref_date) == iq.ref_atoms * iq.decay_const
    assert iq.uci_at(iq.ref_date) == (
        iq.ref_atoms * iq.decay_const / isotope.UCI_TO_BQ)

    dt = datetime.timedelta(seconds=halflife)
    assert iq.atoms_at(iq.ref_date + dt) == iq.ref_atoms / 2
    assert iq.atoms_at(iq.ref_date - dt) == iq.ref_atoms * 2

    dt = datetime.timedelta(seconds=halflife * 50)
    assert iq.bq_at(iq.ref_date + dt) / iq.bq_at(iq.ref_date) < 1e-12

    dt = datetime.timedelta(seconds=halflife / 100)
    assert np.isclose(
        iq.bq_at(iq.ref_date + dt), iq.bq_at(iq.ref_date), rtol=1e-2)


@pytest.mark.parametrize('kw', ('atoms', 'g', 'bq', 'uci'))
@pytest.mark.parametrize('halflife', (3.156e7, 3600, 0.11))
def test_isotopequantity_time_when(iq, kw, halflife):
    """Test IsotopeQuantity.time_when()"""

    iq.halflife = halflife
    iq.creation_date = False

    ref_qty = getattr(iq, kw + '_at')(iq.ref_date)

    kwarg = {kw: ref_qty}
    assert iq.time_when(**kwarg) == iq.ref_date

    d = iq.ref_date - datetime.timedelta(seconds=halflife)
    kwarg = {kw: ref_qty * 2}
    assert iq.time_when(**kwarg) == d

    d = iq.ref_date + datetime.timedelta(seconds=halflife)
    kwarg = {kw: ref_qty / 2}
    assert iq.time_when(**kwarg) == d


def test_isotopequantity_time_when_error(stable_isotope):
    """Test error for time_when on a stable isotope"""

    iq = isotope.IsotopeQuantity(stable_isotope, g=10)
    with pytest.raises(isotope.IsotopeError):
        iq.time_when(g=5)


def test_isotopequantity_creation_date(radioisotope):
    """Test IsotopeQuantity created or non-created at ref date"""

    iq = isotope.IsotopeQuantity(
        radioisotope, date='2017-01-01 00:00:00', bq=1, creation_date=True)
    with pytest.raises(isotope.IsotopeError):
        iq.atoms_at('2016-01-01 00:00:00')
    assert iq.time_when(atoms=iq.ref_atoms + 10) is None
    iq.atoms_at('2017-01-02 00:00:00')
    iq.time_when(atoms=iq.ref_atoms - 10)

    iq = isotope.IsotopeQuantity(
        radioisotope, date='2017-01-01 00:00:00', bq=1, creation_date=False)
    iq.atoms_at('2016-01-01 00:00:00')
    assert iq.time_when(atoms=iq.ref_atoms + 10) is not None
    iq.atoms_at('2017-01-02 00:00:00')
    iq.time_when(atoms=iq.ref_atoms - 10)

    # default True
    iq = isotope.IsotopeQuantity(
        radioisotope, date='2017-01-01 00:00:00', bq=1)
    with pytest.raises(isotope.IsotopeError):
        iq.atoms_at('2016-01-01 00:00:00')
    assert iq.time_when(atoms=iq.ref_atoms + 10) is None
    iq.atoms_at('2017-01-02 00:00:00')
    iq.time_when(atoms=iq.ref_atoms - 10)


def test_isotopequantity_activity_now(iq):
    """Test IsotopeQuantity.*_now()"""

    # since halflife is not built in to Isotope yet...
    iq.halflife = 3600

    assert np.isclose(iq.bq_now(), iq.bq_at(datetime.datetime.now()))
    assert np.isclose(iq.uci_now(), iq.uci_at(datetime.datetime.now()))
    assert np.isclose(iq.atoms_now(), iq.atoms_at(datetime.datetime.now()))
    assert np.isclose(iq.g_now(), iq.g_at(datetime.datetime.now()))


def test_isotopequantity_decays_from(iq):
    """Test IsotopeQuantity.*_from()"""

    t0 = datetime.datetime.now()
    # since halflife is not built in to Isotope yet...
    th = 3600
    iq.halflife = th
    dt = datetime.timedelta(seconds=th)

    t1 = t0 + dt
    t2 = t1 + dt

    assert np.isclose(iq.decays_from(t0, t1), iq.atoms_at(t1))
    assert np.isclose(iq.decays_from(t1, t2), iq.atoms_at(t2))
    assert np.isclose(iq.decays_from(t0, t2), 3 * iq.atoms_at(t2))

    assert np.isclose(iq.bq_from(t0, t1), iq.atoms_at(t1) / th)

    assert np.isclose(
        iq.uci_from(t0, t1), iq.atoms_at(t1) / th / isotope.UCI_TO_BQ)


def test_isotopequantity_decays_during(iq):
    """Test IsotopeQuantity.*_during()"""

    dt_s = iq.halflife
    t0 = datetime.datetime.now()
    t1 = t0 + datetime.timedelta(seconds=dt_s)
    spec = Spectrum(np.zeros(256), start_time=t0, stop_time=t1)

    assert np.isclose(iq.decays_during(spec), iq.atoms_now() / 2)
    assert np.isclose(iq.bq_during(spec), iq.decays_during(spec) / dt_s)
    assert np.isclose(iq.uci_during(spec),
                      iq.bq_during(spec) / isotope.UCI_TO_BQ)


# ----------------------------------------------------
#               NeutronIrradiation class
# ----------------------------------------------------

@pytest.mark.parametrize('start, stop, n_cm2, n_cm2_s', [
    ('2017-01-01 00:00:00', '2017-01-01 12:00:00', None, 1e12),
    ('2017-01-01 00:00:00', '2017-01-01 12:00:00', 1e15, None),
    ('2017-01-01 00:00:00', '2017-01-01 00:00:00', 1e15, None)
])
def test_irradiation_init(start, stop, n_cm2, n_cm2_s):
    """Test valid inits for NeutronIrradiation"""

    ni = isotope.NeutronIrradiation(start, stop, n_cm2=n_cm2, n_cm2_s=n_cm2_s)
    assert hasattr(ni, 'n_cm2')


@pytest.mark.parametrize('start, stop, n_cm2, n_cm2_s, error', [
    ('2017-01-01 00:00:00', '2017-01-01 12:00:00', 1e15, 1e12, ValueError),
    ('2017-01-01 12:00:00', '2017-01-01 00:00:00', None, 1e12, ValueError)
])
def test_irradiation_bad_init(start, stop, n_cm2, n_cm2_s, error):
    """Test invalid inits for NeutronIrradiation"""

    with pytest.raises(error):
        isotope.NeutronIrradiation(start, stop, n_cm2=n_cm2, n_cm2_s=n_cm2_s)


def test_irradiation_activate_forward_pulse():
    """Test NeutronIrradiation.activate() for forward calculation"""

    start = datetime.datetime.now()
    stop = start
    n_cm2 = 1e15

    iso0 = isotope.Isotope('Cs-133')
    iso0.halflife = np.inf
    iso0.decay_const = 0
    barns = 1

    iso1 = isotope.Isotope('Cs-134')
    iso1.halflife = 2 * 3.156e7
    iso1.decay_const = np.log(2) / iso1.halflife

    iq0 = isotope.IsotopeQuantity(iso0, date=start, atoms=1e24)

    ni = isotope.NeutronIrradiation(start, stop, n_cm2=n_cm2)
    iq1 = ni.activate(barns, initial_iso_q=iq0, activated_iso=iso1)
    assert iq1.ref_date == stop
    assert np.isclose(iq1.ref_atoms, n_cm2 * barns * 1e-24 * iq0.ref_atoms)
=======
ISOTOPE_PROPERTIES = [
    ('H-3', (3.888E8, False, None, '1/2+', 0., None, [['B-'], [100.]],)),
    ('He-4', (np.inf, True, 99.999866, '0+', 0., 2.4249, [[], []])),
    ('K-40', (3.938E16, False, 0.0117, '4-', 0., -33.53540, [['B-', 'EC'], [89.28, 10.72]])),
    ('Co-60', (1.663E8, False, None, '5+', 0., -61.6503, [['B-'], [100.]])),
    ('U-238', (1.41E17, False, 99.2742, '0+', 0., 47.3077, [['A', 'SF'], [100.00, 5.4E-5]])),
    ('Pu-244', (2.525E15, False, None, '0+', 0., 59.8060, [['A', 'SF'], [99.88, 0.12]])),
    ('Tc-99m', (21624.12, False, None, '1/2-', 0.1427, -87.1851, [['IT', 'B-'], [100., 3.7E-3]])),
    ('Pa-234m', (69.54, False, None, '(0-)', 0.0739, 40.413, [['IT', 'B-'], [0.16, 99.84]])),
    ('Hf-178', (np.inf, True, 27.28, '0+', 0., -52.4352, [[], []])),
    ('Hf-178m1', (4., False, None, '8-', 1.1474, -51.2878, [['IT'], [100.]])),
    ('Hf-178m2', (9.783E8, False, None, '16+', 2.4461, -49.9891, [['IT'], [100.]])),
]


@pytest.mark.webtest
@pytest.mark.parametrize('iso_str, props', ISOTOPE_PROPERTIES)
def test_isotope_properties(iso_str, props):
    """Test that isotope properties are correct."""
    i = isotope.Isotope(iso_str)
    half_life, is_stable, abundance, j_pi, energy_level, mass_excess, modes = \
        props
    if not np.isinf(half_life):
        assert np.isclose(i.half_life, half_life)
    else:
        assert np.isinf(i.half_life)
    assert i.is_stable == is_stable
    if abundance is None:
        assert i.abundance is None
    else:
        assert np.isclose(i.abundance.nominal_value, abundance)
    assert i.j_pi == j_pi
    assert np.isclose(i.energy_level, energy_level)
    print('mass excess:', i.mass_excess, type(i.mass_excess))
    if mass_excess is None:
        assert i.mass_excess is None
    else:
        print('mass excess:', i.mass_excess.nominal_value)
        print('mass excess:', mass_excess)
        print(np.isclose(mass_excess, mass_excess))
        print(np.isclose(mass_excess, i.mass_excess.nominal_value))
        print(np.isclose(mass_excess, (i.mass_excess).nominal_value))
        assert np.isclose(i.mass_excess.nominal_value, mass_excess)
    assert i.decay_modes[0] == modes[0]
    assert i.decay_modes[1] == modes[1]
>>>>>>> e8cfec13
<|MERGE_RESOLUTION|>--- conflicted
+++ resolved
@@ -1,18 +1,14 @@
 """Test isotope.py classes."""
 
 from __future__ import print_function
-<<<<<<< HEAD
 import datetime
 from dateutil.parser import parse as dateutil_parse
 from six import string_types
-=======
->>>>>>> e8cfec13
 import numpy as np
 from becquerel.tools import element
 from becquerel.tools import isotope
 from becquerel import Spectrum
 import pytest
-
 
 TEST_ISOTOPES = [
     ('H-3', 'H', 3, ''),
@@ -208,320 +204,6 @@
     assert str(i) == iso_str
 
 
-<<<<<<< HEAD
-# ----------------------------------------------------
-#               IsotopeQuantity class
-# ----------------------------------------------------
-
-@pytest.fixture
-def radioisotope():
-    iso = isotope.Isotope('Cs-137')
-    iso.halflife = 30.07 * 3.156e7
-    iso.decay_const = np.log(2) / iso.halflife
-    return iso
-
-
-@pytest.fixture
-def stable_isotope():
-    iso = isotope.Isotope('Ca-40')
-    iso.halflife = np.inf
-    iso.decay_const = 0
-    return iso
-
-
-@pytest.fixture(params=[
-    {'bq': 10.047 * isotope.UCI_TO_BQ},
-    {'uci': 10.047},
-    {'atoms': 1e24},
-    {'g': 1e-5}
-])
-def iq_kwargs(request):
-    return request.param
-
-
-@pytest.fixture(params=[
-    datetime.datetime.now(),
-    '2015-01-08 00:00:00',
-    None
-])
-def iq_date(request):
-    return request.param
-
-
-@pytest.mark.parametrize('iso', [
-    radioisotope(),
-    stable_isotope()
-])
-def test_isotopequantity_init(iso, iq_date, iq_kwargs):
-    """Test IsotopeQuantity.__init__()"""
-
-    if iso.decay_const == 0 and ('bq' in iq_kwargs or 'uci' in iq_kwargs):
-        with pytest.raises(isotope.IsotopeError):
-            iq = isotope.IsotopeQuantity(iso, date=iq_date, **iq_kwargs)
-        return None
-    iq = isotope.IsotopeQuantity(iso, date=iq_date, **iq_kwargs)
-    assert iq.isotope is iso
-    assert iq.halflife == iso.halflife
-    assert iq.decay_const == iso.decay_const
-
-
-def test_isotopequantity_ref_atoms_rad(radioisotope, iq_kwargs):
-    """Test IsotopeQuantity.ref_atoms for a radioactive isotope"""
-
-    iq = isotope.IsotopeQuantity(radioisotope, **iq_kwargs)
-    if 'atoms' in iq_kwargs:
-        assert iq.ref_atoms == iq_kwargs['atoms']
-    elif 'g' in iq_kwargs:
-        assert iq.ref_atoms == (
-            iq_kwargs['g'] / radioisotope.A * isotope.N_AV)
-    elif 'bq' in iq_kwargs:
-        assert iq.ref_atoms == iq_kwargs['bq'] / radioisotope.decay_const
-    else:
-        assert iq.ref_atoms == (
-            iq_kwargs['uci'] * isotope.UCI_TO_BQ / radioisotope.decay_const)
-
-
-def test_isotopequantity_ref_atoms_stable(stable_isotope):
-    """Test IsotopeQuantity.ref_atoms for a stable isotope"""
-
-    atoms = 1e24
-    iq = isotope.IsotopeQuantity(stable_isotope, atoms=atoms)
-    assert iq.ref_atoms == atoms
-
-    g = 1e-5
-    iq = isotope.IsotopeQuantity(stable_isotope, g=g)
-    assert iq.ref_atoms == g / stable_isotope.A * isotope.N_AV
-
-
-@pytest.mark.parametrize('iso', [
-    radioisotope(),
-    stable_isotope()
-])
-def test_isotopequantity_ref_date(iso, iq_date):
-    """Test IsotopeQuantity.ref_date"""
-
-    iq = isotope.IsotopeQuantity(iso, date=iq_date, atoms=1e24)
-    if isinstance(iq_date, datetime.datetime):
-        assert iq.ref_date == iq_date
-    elif isinstance(iq_date, string_types):
-        assert iq.ref_date == dateutil_parse(iq_date)
-    else:
-        assert (datetime.datetime.now() - iq.ref_date).total_seconds() < 5
-
-
-@pytest.mark.parametrize('iso, date, kwargs, error', [
-    ('Cs-137', datetime.datetime.now(), {'uci': 10.047}, TypeError),
-    (isotope.Isotope('Cs-137'), 123, {'bq': 456}, TypeError),
-    (isotope.Isotope('Cs-137'), datetime.datetime.now(), {'asdf': 3},
-     isotope.IsotopeError),
-    (isotope.Isotope('Cs-137'), None, {'bq': -13.3}, ValueError)
-])
-def test_isotopequantity_bad_init(iso, date, kwargs, error):
-    """Test errors from Isotope.__init__()"""
-
-    if isinstance(iso, isotope.Isotope):
-        iso.halflife = 3600
-        iso.decay_const = np.log(2) / iso.halflife
-
-    with pytest.raises(error):
-        isotope.IsotopeQuantity(iso, date=date, **kwargs)
-
-
-@pytest.fixture
-def iq():
-    """An IsotopeQuantity object"""
-
-    iso = isotope.Isotope('Cs-137')
-    iso.halflife = 30.07 * 3.156e7
-    iso.decay_const = np.log(2) / iso.halflife
-    date = datetime.datetime.now()
-    kwargs = {'uci': 10.047}
-    return isotope.IsotopeQuantity(iso, date=date, **kwargs)
-
-
-@pytest.mark.parametrize('halflife', (3.156e7, 3600, 0.11))
-def test_isotopequantity_at_methods(iq, halflife):
-    """Test IsotopeQuantity.*_at()"""
-
-    # since halflife is not built in to Isotope yet...
-    iq.halflife = halflife
-    iq.decay_const = np.log(2) / halflife
-    iq.creation_date = False    # allow pre-refdate queries
-
-    assert iq.atoms_at(iq.ref_date) == iq.ref_atoms
-    assert iq.g_at(iq.ref_date) == iq.ref_atoms * iq.isotope.A / isotope.N_AV
-    assert iq.bq_at(iq.ref_date) == iq.ref_atoms * iq.decay_const
-    assert iq.uci_at(iq.ref_date) == (
-        iq.ref_atoms * iq.decay_const / isotope.UCI_TO_BQ)
-
-    dt = datetime.timedelta(seconds=halflife)
-    assert iq.atoms_at(iq.ref_date + dt) == iq.ref_atoms / 2
-    assert iq.atoms_at(iq.ref_date - dt) == iq.ref_atoms * 2
-
-    dt = datetime.timedelta(seconds=halflife * 50)
-    assert iq.bq_at(iq.ref_date + dt) / iq.bq_at(iq.ref_date) < 1e-12
-
-    dt = datetime.timedelta(seconds=halflife / 100)
-    assert np.isclose(
-        iq.bq_at(iq.ref_date + dt), iq.bq_at(iq.ref_date), rtol=1e-2)
-
-
-@pytest.mark.parametrize('kw', ('atoms', 'g', 'bq', 'uci'))
-@pytest.mark.parametrize('halflife', (3.156e7, 3600, 0.11))
-def test_isotopequantity_time_when(iq, kw, halflife):
-    """Test IsotopeQuantity.time_when()"""
-
-    iq.halflife = halflife
-    iq.creation_date = False
-
-    ref_qty = getattr(iq, kw + '_at')(iq.ref_date)
-
-    kwarg = {kw: ref_qty}
-    assert iq.time_when(**kwarg) == iq.ref_date
-
-    d = iq.ref_date - datetime.timedelta(seconds=halflife)
-    kwarg = {kw: ref_qty * 2}
-    assert iq.time_when(**kwarg) == d
-
-    d = iq.ref_date + datetime.timedelta(seconds=halflife)
-    kwarg = {kw: ref_qty / 2}
-    assert iq.time_when(**kwarg) == d
-
-
-def test_isotopequantity_time_when_error(stable_isotope):
-    """Test error for time_when on a stable isotope"""
-
-    iq = isotope.IsotopeQuantity(stable_isotope, g=10)
-    with pytest.raises(isotope.IsotopeError):
-        iq.time_when(g=5)
-
-
-def test_isotopequantity_creation_date(radioisotope):
-    """Test IsotopeQuantity created or non-created at ref date"""
-
-    iq = isotope.IsotopeQuantity(
-        radioisotope, date='2017-01-01 00:00:00', bq=1, creation_date=True)
-    with pytest.raises(isotope.IsotopeError):
-        iq.atoms_at('2016-01-01 00:00:00')
-    assert iq.time_when(atoms=iq.ref_atoms + 10) is None
-    iq.atoms_at('2017-01-02 00:00:00')
-    iq.time_when(atoms=iq.ref_atoms - 10)
-
-    iq = isotope.IsotopeQuantity(
-        radioisotope, date='2017-01-01 00:00:00', bq=1, creation_date=False)
-    iq.atoms_at('2016-01-01 00:00:00')
-    assert iq.time_when(atoms=iq.ref_atoms + 10) is not None
-    iq.atoms_at('2017-01-02 00:00:00')
-    iq.time_when(atoms=iq.ref_atoms - 10)
-
-    # default True
-    iq = isotope.IsotopeQuantity(
-        radioisotope, date='2017-01-01 00:00:00', bq=1)
-    with pytest.raises(isotope.IsotopeError):
-        iq.atoms_at('2016-01-01 00:00:00')
-    assert iq.time_when(atoms=iq.ref_atoms + 10) is None
-    iq.atoms_at('2017-01-02 00:00:00')
-    iq.time_when(atoms=iq.ref_atoms - 10)
-
-
-def test_isotopequantity_activity_now(iq):
-    """Test IsotopeQuantity.*_now()"""
-
-    # since halflife is not built in to Isotope yet...
-    iq.halflife = 3600
-
-    assert np.isclose(iq.bq_now(), iq.bq_at(datetime.datetime.now()))
-    assert np.isclose(iq.uci_now(), iq.uci_at(datetime.datetime.now()))
-    assert np.isclose(iq.atoms_now(), iq.atoms_at(datetime.datetime.now()))
-    assert np.isclose(iq.g_now(), iq.g_at(datetime.datetime.now()))
-
-
-def test_isotopequantity_decays_from(iq):
-    """Test IsotopeQuantity.*_from()"""
-
-    t0 = datetime.datetime.now()
-    # since halflife is not built in to Isotope yet...
-    th = 3600
-    iq.halflife = th
-    dt = datetime.timedelta(seconds=th)
-
-    t1 = t0 + dt
-    t2 = t1 + dt
-
-    assert np.isclose(iq.decays_from(t0, t1), iq.atoms_at(t1))
-    assert np.isclose(iq.decays_from(t1, t2), iq.atoms_at(t2))
-    assert np.isclose(iq.decays_from(t0, t2), 3 * iq.atoms_at(t2))
-
-    assert np.isclose(iq.bq_from(t0, t1), iq.atoms_at(t1) / th)
-
-    assert np.isclose(
-        iq.uci_from(t0, t1), iq.atoms_at(t1) / th / isotope.UCI_TO_BQ)
-
-
-def test_isotopequantity_decays_during(iq):
-    """Test IsotopeQuantity.*_during()"""
-
-    dt_s = iq.halflife
-    t0 = datetime.datetime.now()
-    t1 = t0 + datetime.timedelta(seconds=dt_s)
-    spec = Spectrum(np.zeros(256), start_time=t0, stop_time=t1)
-
-    assert np.isclose(iq.decays_during(spec), iq.atoms_now() / 2)
-    assert np.isclose(iq.bq_during(spec), iq.decays_during(spec) / dt_s)
-    assert np.isclose(iq.uci_during(spec),
-                      iq.bq_during(spec) / isotope.UCI_TO_BQ)
-
-
-# ----------------------------------------------------
-#               NeutronIrradiation class
-# ----------------------------------------------------
-
-@pytest.mark.parametrize('start, stop, n_cm2, n_cm2_s', [
-    ('2017-01-01 00:00:00', '2017-01-01 12:00:00', None, 1e12),
-    ('2017-01-01 00:00:00', '2017-01-01 12:00:00', 1e15, None),
-    ('2017-01-01 00:00:00', '2017-01-01 00:00:00', 1e15, None)
-])
-def test_irradiation_init(start, stop, n_cm2, n_cm2_s):
-    """Test valid inits for NeutronIrradiation"""
-
-    ni = isotope.NeutronIrradiation(start, stop, n_cm2=n_cm2, n_cm2_s=n_cm2_s)
-    assert hasattr(ni, 'n_cm2')
-
-
-@pytest.mark.parametrize('start, stop, n_cm2, n_cm2_s, error', [
-    ('2017-01-01 00:00:00', '2017-01-01 12:00:00', 1e15, 1e12, ValueError),
-    ('2017-01-01 12:00:00', '2017-01-01 00:00:00', None, 1e12, ValueError)
-])
-def test_irradiation_bad_init(start, stop, n_cm2, n_cm2_s, error):
-    """Test invalid inits for NeutronIrradiation"""
-
-    with pytest.raises(error):
-        isotope.NeutronIrradiation(start, stop, n_cm2=n_cm2, n_cm2_s=n_cm2_s)
-
-
-def test_irradiation_activate_forward_pulse():
-    """Test NeutronIrradiation.activate() for forward calculation"""
-
-    start = datetime.datetime.now()
-    stop = start
-    n_cm2 = 1e15
-
-    iso0 = isotope.Isotope('Cs-133')
-    iso0.halflife = np.inf
-    iso0.decay_const = 0
-    barns = 1
-
-    iso1 = isotope.Isotope('Cs-134')
-    iso1.halflife = 2 * 3.156e7
-    iso1.decay_const = np.log(2) / iso1.halflife
-
-    iq0 = isotope.IsotopeQuantity(iso0, date=start, atoms=1e24)
-
-    ni = isotope.NeutronIrradiation(start, stop, n_cm2=n_cm2)
-    iq1 = ni.activate(barns, initial_iso_q=iq0, activated_iso=iso1)
-    assert iq1.ref_date == stop
-    assert np.isclose(iq1.ref_atoms, n_cm2 * barns * 1e-24 * iq0.ref_atoms)
-=======
 ISOTOPE_PROPERTIES = [
     ('H-3', (3.888E8, False, None, '1/2+', 0., None, [['B-'], [100.]],)),
     ('He-4', (np.inf, True, 99.999866, '0+', 0., 2.4249, [[], []])),
@@ -567,4 +249,338 @@
         assert np.isclose(i.mass_excess.nominal_value, mass_excess)
     assert i.decay_modes[0] == modes[0]
     assert i.decay_modes[1] == modes[1]
->>>>>>> e8cfec13
+
+
+# ----------------------------------------------------
+#               IsotopeQuantity class
+# ----------------------------------------------------
+
+@pytest.fixture(params=(
+    'Cs-137',
+    'K-40',
+    'Cs-134',
+    'Tc-99m',
+    'Tl-208'
+))
+def radioisotope(request):
+    return isotope.Isotope(request.param)
+
+
+@pytest.fixture(params=(
+    'H-2',
+    'Cs-133',
+    'Pb-208'
+))
+def stable_isotope(request):
+    return isotope.Isotope(request.param)
+
+
+@pytest.fixture(params=[
+    {'bq': 10.047 * isotope.UCI_TO_BQ},
+    {'uci': 10.047},
+    {'atoms': 1e24},
+    {'g': 1e-5}
+])
+def iq_kwargs(request):
+    return request.param
+
+
+@pytest.fixture(params=[
+    datetime.datetime.now(),
+    '2015-01-08 00:00:00',
+    None
+])
+def iq_date(request):
+    return request.param
+
+
+def test_isotopequantity_init_rad(radioisotope, iq_date, iq_kwargs):
+    """Test IsotopeQuantity.__init__() for radioactive isotopes"""
+
+    iq = isotope.IsotopeQuantity(radioisotope, date=iq_date, **iq_kwargs)
+    assert iq.isotope is radioisotope
+    assert iq.half_life == radioisotope.half_life
+    assert iq.decay_const == radioisotope.decay_const
+
+
+def test_isotopequantity_init_stable(stable_isotope, iq_date, iq_kwargs):
+    """Test IsotopeQuantity.__init__() for radioactive isotopes"""
+
+    if 'bq' in iq_kwargs or 'uci' in iq_kwargs:
+        with pytest.raises(isotope.IsotopeError):
+            iq = isotope.IsotopeQuantity(
+                stable_isotope, date=iq_date, **iq_kwargs)
+        return None
+    iq = isotope.IsotopeQuantity(stable_isotope, date=iq_date, **iq_kwargs)
+    assert iq.isotope is stable_isotope
+    assert iq.half_life == stable_isotope.half_life
+    assert iq.decay_const == stable_isotope.decay_const
+
+
+def test_isotopequantity_ref_atoms_rad(radioisotope, iq_kwargs):
+    """Test IsotopeQuantity.ref_atoms for a radioactive isotope"""
+
+    iq = isotope.IsotopeQuantity(radioisotope, **iq_kwargs)
+    if 'atoms' in iq_kwargs:
+        assert iq.ref_atoms == iq_kwargs['atoms']
+    elif 'g' in iq_kwargs:
+        assert iq.ref_atoms == (
+            iq_kwargs['g'] / radioisotope.A * isotope.N_AV)
+    elif 'bq' in iq_kwargs:
+        assert iq.ref_atoms == iq_kwargs['bq'] / radioisotope.decay_const
+    else:
+        assert iq.ref_atoms == (
+            iq_kwargs['uci'] * isotope.UCI_TO_BQ / radioisotope.decay_const)
+
+
+def test_isotopequantity_ref_atoms_stable(stable_isotope):
+    """Test IsotopeQuantity.ref_atoms for a stable isotope"""
+
+    atoms = 1e24
+    iq = isotope.IsotopeQuantity(stable_isotope, atoms=atoms)
+    assert iq.ref_atoms == atoms
+
+    g = 1e-5
+    iq = isotope.IsotopeQuantity(stable_isotope, g=g)
+    assert iq.ref_atoms == g / stable_isotope.A * isotope.N_AV
+
+
+def test_isotopequantity_ref_date_rad(radioisotope, iq_date):
+    """Test IsotopeQuantity.ref_date for a radioisotope"""
+
+    iq = isotope.IsotopeQuantity(radioisotope, date=iq_date, atoms=1e24)
+    if isinstance(iq_date, datetime.datetime):
+        assert iq.ref_date == iq_date
+    elif isinstance(iq_date, string_types):
+        assert iq.ref_date == dateutil_parse(iq_date)
+    else:
+        assert (datetime.datetime.now() - iq.ref_date).total_seconds() < 5
+
+
+def test_isotopequantity_ref_date_stable(stable_isotope, iq_date):
+    """Test IsotopeQuantity.ref_date for a stable isotope"""
+
+    iq = isotope.IsotopeQuantity(stable_isotope, date=iq_date, atoms=1e24)
+    if isinstance(iq_date, datetime.datetime):
+        assert iq.ref_date == iq_date
+    elif isinstance(iq_date, string_types):
+        assert iq.ref_date == dateutil_parse(iq_date)
+    else:
+        assert (datetime.datetime.now() - iq.ref_date).total_seconds() < 5
+
+
+@pytest.mark.parametrize('iso, date, kwargs, error', [
+    ('Cs-137', datetime.datetime.now(), {'uci': 10.047}, TypeError),
+    (isotope.Isotope('Cs-137'), 123, {'bq': 456}, TypeError),
+    (isotope.Isotope('Cs-137'), datetime.datetime.now(), {'asdf': 3},
+     isotope.IsotopeError),
+    (isotope.Isotope('Cs-137'), None, {'bq': -13.3}, ValueError)
+])
+def test_isotopequantity_bad_init(iso, date, kwargs, error):
+    """Test errors from Isotope.__init__()"""
+
+    with pytest.raises(error):
+        isotope.IsotopeQuantity(iso, date=date, **kwargs)
+
+
+@pytest.fixture
+def iq(radioisotope):
+    """An IsotopeQuantity object"""
+
+    date = datetime.datetime.now()
+    kwargs = {'uci': 10.047}
+    return isotope.IsotopeQuantity(radioisotope, date=date, **kwargs)
+
+
+def test_isotopequantity_at_methods(iq):
+    """Test IsotopeQuantity.*_at()"""
+
+    half_life = iq.half_life
+    iq.creation_date = False    # allow pre-refdate queries
+
+    assert iq.atoms_at(iq.ref_date) == iq.ref_atoms
+    assert np.isclose(
+        iq.g_at(iq.ref_date), iq.ref_atoms * iq.isotope.A / isotope.N_AV)
+    assert np.isclose(
+        iq.bq_at(iq.ref_date), iq.ref_atoms * iq.decay_const)
+    assert np.isclose(
+        iq.uci_at(iq.ref_date),
+        iq.ref_atoms * iq.decay_const / isotope.UCI_TO_BQ)
+
+    if iq.half_life < 3.156e7 * 1000:   # OverflowError or year out of range
+        dt1 = iq.ref_date + datetime.timedelta(seconds=half_life)
+        dt2 = iq.ref_date - datetime.timedelta(seconds=half_life)
+        dt3 = iq.ref_date + datetime.timedelta(seconds=half_life * 50)
+        dt4 = iq.ref_date + datetime.timedelta(seconds=half_life / 100)
+
+        assert np.isclose(iq.atoms_at(dt1), iq.ref_atoms / 2)
+        assert np.isclose(iq.atoms_at(dt2), iq.ref_atoms * 2)
+        assert np.isclose(iq.bq_at(dt3) / iq.bq_at(iq.ref_date), 0, atol=1e-12)
+        assert np.isclose(iq.bq_at(dt4), iq.bq_at(iq.ref_date), rtol=1e-2)
+
+
+@pytest.mark.parametrize('kw', ('atoms', 'g', 'bq', 'uci'))
+def test_isotopequantity_time_when(iq, kw):
+    """Test IsotopeQuantity.time_when()"""
+
+    iq.creation_date = False
+
+    ref_qty = getattr(iq, kw + '_at')(iq.ref_date)
+
+    kwarg = {kw: ref_qty}
+    assert iq.time_when(**kwarg) == iq.ref_date
+
+    if iq.half_life > 1000 * 3.156e7:
+        # avoid overflow errors in test calculations
+        # just make sure the method doesn't error
+        kwarg = {kw: ref_qty * 0.999999}
+        iq.time_when(**kwarg)
+
+        kwarg = {kw: ref_qty * 1.0000001}
+        iq.time_when(**kwarg)
+    else:
+        d = iq.ref_date - datetime.timedelta(seconds=iq.half_life)
+        kwarg = {kw: ref_qty * 2}
+        assert iq.time_when(**kwarg) == d
+
+        d = iq.ref_date + datetime.timedelta(seconds=iq.half_life)
+        kwarg = {kw: ref_qty / 2}
+        assert iq.time_when(**kwarg) == d
+
+
+def test_isotopequantity_time_when_error(stable_isotope):
+    """Test error for time_when on a stable isotope"""
+
+    iq = isotope.IsotopeQuantity(stable_isotope, g=10)
+    with pytest.raises(isotope.IsotopeError):
+        iq.time_when(g=5)
+
+
+def test_isotopequantity_creation_date(radioisotope):
+    """Test IsotopeQuantity created or non-created at ref date"""
+
+    iq = isotope.IsotopeQuantity(
+        radioisotope, date='2017-01-01 00:00:00', bq=1, creation_date=True)
+    with pytest.raises(isotope.IsotopeError):
+        iq.atoms_at('2016-01-01 00:00:00')
+    assert iq.time_when(atoms=iq.ref_atoms * 1.0001) is None
+    iq.atoms_at('2017-01-02 00:00:00')
+    if iq.half_life < 1000 * 3.156e7:
+        iq.time_when(atoms=iq.ref_atoms * 0.9999)
+
+    iq = isotope.IsotopeQuantity(
+        radioisotope, date='2017-01-01 00:00:00', bq=1, creation_date=False)
+    iq.atoms_at('2016-01-01 00:00:00')
+    iq.atoms_at('2017-01-02 00:00:00')
+    if iq.half_life < 1000 * 3.156e7:
+        assert iq.time_when(atoms=iq.ref_atoms * 1.0001) is not None
+        iq.time_when(atoms=iq.ref_atoms * 0.9999)
+
+    # default True
+    iq = isotope.IsotopeQuantity(
+        radioisotope, date='2017-01-01 00:00:00', bq=1)
+    with pytest.raises(isotope.IsotopeError):
+        iq.atoms_at('2016-01-01 00:00:00')
+    assert iq.time_when(atoms=iq.ref_atoms * 1.0001) is None
+    iq.atoms_at('2017-01-02 00:00:00')
+    if iq.half_life < 1000 * 3.156e7:
+        iq.time_when(atoms=iq.ref_atoms * 0.9999)
+
+
+def test_isotopequantity_activity_now(iq):
+    """Test IsotopeQuantity.*_now()"""
+
+    assert np.isclose(iq.bq_now(), iq.bq_at(datetime.datetime.now()))
+    assert np.isclose(iq.uci_now(), iq.uci_at(datetime.datetime.now()))
+    assert np.isclose(iq.atoms_now(), iq.atoms_at(datetime.datetime.now()))
+    assert np.isclose(iq.g_now(), iq.g_at(datetime.datetime.now()))
+
+
+def test_isotopequantity_decays_from(iq):
+    """Test IsotopeQuantity.*_from()"""
+
+    if iq.half_life > 1000 * 3.156e7:
+        # avoid overflow errors in test calculations
+        # just make sure the method doesn't error
+        now = datetime.datetime.now()
+        iq.decays_from(now, now + datetime.timedelta(seconds=3600))
+    else:
+        t0 = datetime.datetime.now()
+        dt = datetime.timedelta(seconds=iq.half_life)
+        t1 = t0 + dt
+        t2 = t1 + dt
+
+        assert np.isclose(iq.decays_from(t0, t1), iq.atoms_at(t1))
+        assert np.isclose(iq.decays_from(t1, t2), iq.atoms_at(t2))
+        assert np.isclose(iq.decays_from(t0, t2), 3 * iq.atoms_at(t2))
+
+        assert np.isclose(iq.bq_from(t0, t1), iq.atoms_at(t1) / iq.half_life)
+
+        assert np.isclose(
+            iq.uci_from(t0, t1),
+            iq.atoms_at(t1) / iq.half_life / isotope.UCI_TO_BQ)
+
+
+def test_isotopequantity_decays_during(iq):
+    """Test IsotopeQuantity.*_during()"""
+
+    if iq.half_life > 1000 * 3.156e7:
+        # avoid overflow errors in test calculations
+        pass
+    else:
+        dt_s = iq.half_life
+        t0 = datetime.datetime.now()
+        t1 = t0 + datetime.timedelta(seconds=dt_s)
+        spec = Spectrum(np.zeros(256), start_time=t0, stop_time=t1)
+
+        assert np.isclose(iq.decays_during(spec), iq.atoms_now() / 2)
+        assert np.isclose(iq.bq_during(spec), iq.decays_during(spec) / dt_s)
+        assert np.isclose(iq.uci_during(spec),
+                          iq.bq_during(spec) / isotope.UCI_TO_BQ)
+
+
+# ----------------------------------------------------
+#               NeutronIrradiation class
+# ----------------------------------------------------
+
+@pytest.mark.parametrize('start, stop, n_cm2, n_cm2_s', [
+    ('2017-01-01 00:00:00', '2017-01-01 12:00:00', None, 1e12),
+    ('2017-01-01 00:00:00', '2017-01-01 12:00:00', 1e15, None),
+    ('2017-01-01 00:00:00', '2017-01-01 00:00:00', 1e15, None)
+])
+def test_irradiation_init(start, stop, n_cm2, n_cm2_s):
+    """Test valid inits for NeutronIrradiation"""
+
+    ni = isotope.NeutronIrradiation(start, stop, n_cm2=n_cm2, n_cm2_s=n_cm2_s)
+    assert hasattr(ni, 'n_cm2')
+
+
+@pytest.mark.parametrize('start, stop, n_cm2, n_cm2_s, error', [
+    ('2017-01-01 00:00:00', '2017-01-01 12:00:00', 1e15, 1e12, ValueError),
+    ('2017-01-01 12:00:00', '2017-01-01 00:00:00', None, 1e12, ValueError)
+])
+def test_irradiation_bad_init(start, stop, n_cm2, n_cm2_s, error):
+    """Test invalid inits for NeutronIrradiation"""
+
+    with pytest.raises(error):
+        isotope.NeutronIrradiation(start, stop, n_cm2=n_cm2, n_cm2_s=n_cm2_s)
+
+
+def test_irradiation_activate_forward_pulse():
+    """Test NeutronIrradiation.activate() for forward calculation"""
+
+    start = datetime.datetime.now()
+    stop = start
+    n_cm2 = 1e15
+
+    iso0 = isotope.Isotope('Cs-133')
+    barns = 1
+
+    iso1 = isotope.Isotope('Cs-134')
+
+    iq0 = isotope.IsotopeQuantity(iso0, date=start, atoms=1e24)
+
+    ni = isotope.NeutronIrradiation(start, stop, n_cm2=n_cm2)
+    iq1 = ni.activate(barns, initial_iso_q=iq0, activated_iso=iso1)
+    assert iq1.ref_date == stop
+    assert np.isclose(iq1.ref_atoms, n_cm2 * barns * 1e-24 * iq0.ref_atoms)