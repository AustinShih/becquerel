--- conflicted
+++ resolved
@@ -82,12 +82,7 @@
 
     def test_spe(self):
         """Test Spectrum.from_file for SPE file........................."""
-<<<<<<< HEAD
         with pytest.warns(bq.parsers.SpectrumFileParsingWarning):
-=======
-
-        with pytest.warns(UserWarning):
->>>>>>> e23aa9ef
             self.run_from_file('.spe')
 
     def test_spc(self):
