"""Becquerel: Tools for radiation spectral analysis."""

from . import core
from . import parsers
from . import tools

from .core.spectrum import Spectrum, SpectrumError, UncalibratedError
from .core.energycal import LinearEnergyCal, EnergyCalError, BadInput
<<<<<<< HEAD
from .core.plotting import plot_spectrum
=======
from .core.utils import UncertaintiesError
>>>>>>> 9fb5a4cd

__all__ = ['core', 'parsers', 'tools',
           'Spectrum', 'SpectrumError', 'UncalibratedError',
           'LinearEnergyCal', 'EnergyCalError', 'BadInput']<|MERGE_RESOLUTION|>--- conflicted
+++ resolved
@@ -6,11 +6,8 @@
 
 from .core.spectrum import Spectrum, SpectrumError, UncalibratedError
 from .core.energycal import LinearEnergyCal, EnergyCalError, BadInput
-<<<<<<< HEAD
 from .core.plotting import plot_spectrum
-=======
 from .core.utils import UncertaintiesError
->>>>>>> 9fb5a4cd
 
 __all__ = ['core', 'parsers', 'tools',
            'Spectrum', 'SpectrumError', 'UncalibratedError',
