--- conflicted
+++ resolved
@@ -18,11 +18,8 @@
            'Spectrum', 'SpectrumError', 'SpectrumPlotter', 'PlottingError',
            'UncalibratedError', 'LinearEnergyCal', 'EnergyCalError',
            'BadInput', 'UncertaintiesError',
-<<<<<<< HEAD
            'PeakFilter', 'PeakFilterError', 'BoxcarPeakFilter',
            'GaussianPeakFilter', 'PeakFinder', 'PeakFinderError',
-           'AutoCalibrator', 'AutoCalibratorError']
-=======
+           'AutoCalibrator', 'AutoCalibratorError',
            '__description__', '__url__', '__version__', '__license__',
-           '__copyright__']
->>>>>>> 9ae9f563
+           '__copyright__']