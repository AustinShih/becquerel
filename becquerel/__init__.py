--- conflicted
+++ resolved
@@ -9,7 +9,6 @@
 from .core.energycal import LinearEnergyCal, EnergyCalError, BadInput
 from .core.utils import UncertaintiesError
 
-<<<<<<< HEAD
 from .tools import nndc
 from .tools.element import Element
 from .tools.isotope import Isotope
@@ -17,10 +16,7 @@
 from .tools import xcom
 from .tools import materials
 
-__all__ = ['core', 'parsers', 'tools',
-=======
 __all__ = ['core', 'parsers', 'tools', 'rebin',
->>>>>>> bf42091b
            'Spectrum', 'SpectrumError', 'UncalibratedError',
            'LinearEnergyCal', 'EnergyCalError', 'BadInput',
            'UncertaintiesError']