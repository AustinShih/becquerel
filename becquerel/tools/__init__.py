--- conflicted
+++ resolved
@@ -1,12 +1,7 @@
 """Tools for radiation spectral analysis."""
 
+from .materials import fetch_element_data, fetch_compound_data
 from .xcom import fetch_xcom_data
-<<<<<<< HEAD
-from .materials import fetch_element_data, fetch_compound_data
-
-__all__ = ['xcom', 'materials', 'element']
-=======
 from .nndc import fetch_wallet_card, fetch_decay_radiation
 
-__all__ = ['xcom', 'nndc']
->>>>>>> 955da0f0
+__all__ = ['xcom', 'nndc', 'materials', 'element']